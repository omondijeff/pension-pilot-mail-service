const express = require("express");
const cors = require("cors");
const nodemailer = require("nodemailer");
require("dotenv").config();

const app = express();

<<<<<<< HEAD
let lastError = null;
let connectionStatus = "Not initialized";

// Enable CORS and JSON parsing
app.use(
  cors({
    origin: [
      "http://localhost:5173",
      "https://pension-pilot.co.uk",
      "https://www.pension-pilot.co.uk",
      "https://mail.pension-pilot.co.uk",
    ],
  })
);
=======
// Service state
const serviceState = {
  lastError: null,
  connectionStatus: "Not initialized",
  lastCheck: null,
  reconnectAttempts: 0,
  maxReconnectAttempts: 5,
};

// Allowed origins configuration
const ALLOWED_ORIGINS = [
  "http://localhost:5173",
  "https://pension-pilot.co.uk",
  "https://www.pension-pilot.co.uk",
];

// SMTP configuration
const SMTP_CONFIG = {
  host: "mail.privateemail.com",
  port: 465,
  secure: true,
  user: "noreply@pension-pilot.co.uk",
  bounceAddress: "bounces@pension-pilot.co.uk",
  defaultReplyTo: "noreply@pension-pilot.co.uk",
};

// Middleware configuration
app.use(cors({ origin: ALLOWED_ORIGINS }));
>>>>>>> b0984145
app.use(express.json());

// Validate environment variables
function validateConfig() {
  const requiredVars = ["EMAIL_PASSWORD"];
  const missingVars = requiredVars.filter((varName) => !process.env[varName]);

  if (missingVars.length > 0) {
    throw new Error(
      `Missing required environment variables: ${missingVars.join(", ")}`
    );
  }
}

// Create and verify transporter with retry logic
async function initializeTransporter(retryCount = 0) {
  try {
    validateConfig();

    console.log("Initializing mail transporter...");
    serviceState.connectionStatus = "Initializing...";
    serviceState.lastCheck = new Date();

    const transporter = nodemailer.createTransport({
      host: SMTP_CONFIG.host,
      port: SMTP_CONFIG.port,
      secure: SMTP_CONFIG.secure,
      auth: {
        user: SMTP_CONFIG.user,
        pass: process.env.EMAIL_PASSWORD,
      },
<<<<<<< HEAD
      connectionTimeout: 10000, // sets timeout to 10 seconds
      debug: true, // Enable debug logs
      logger: true, // Log to console
=======
>>>>>>> b0984145
      tls: {
        rejectUnauthorized: true, // Enable SSL certificate verification in production
        minVersion: "TLSv1.2", // Enforce minimum TLS version
      },
    });

    console.log("Verifying connection...");
    await transporter.verify();

    console.log("SMTP connection verified successfully");
    serviceState.connectionStatus = "Connected";
    serviceState.lastError = null;
    serviceState.reconnectAttempts = 0;

    return transporter;
  } catch (error) {
    serviceState.lastError = error;
    serviceState.connectionStatus = "Failed";
    serviceState.reconnectAttempts = retryCount + 1;

    if (retryCount < serviceState.maxReconnectAttempts) {
      console.log(
        `Retry attempt ${retryCount + 1} of ${
          serviceState.maxReconnectAttempts
        }`
      );
      await new Promise((resolve) =>
        setTimeout(resolve, 5000 * (retryCount + 1))
      );
      return initializeTransporter(retryCount + 1);
    }

    console.error("Failed to initialize mail transporter:", error);
    return null;
  }
}

// Initialize transporter
let transporter = null;
initializeTransporter().then((t) => {
  transporter = t;
});

// Status page route with enhanced security headers
app.get("/", async (req, res) => {
  res.setHeader("X-Frame-Options", "DENY");
  res.setHeader("X-Content-Type-Options", "nosniff");
  res.setHeader(
    "Strict-Transport-Security",
    "max-age=31536000; includeSubDomains"
  );

  const statusData = {
    isConnected: transporter !== null,
    currentStatus: serviceState.connectionStatus,
    errorMessage: serviceState.lastError?.message || "",
    environment: process.env.NODE_ENV || "development",
    lastChecked: serviceState.lastCheck,
    passwordSet: !!process.env.EMAIL_PASSWORD,
  };

  const html = generateStatusPage(statusData);
  res.send(html);
});

// Email sending function with validation
async function sendEmail(options) {
  if (!transporter) {
    transporter = await initializeTransporter();
    if (!transporter) {
      throw new Error("Mail service not initialized");
    }
  }

  const emailConfig = {
    from: '"Pension Pilot" <${SMTP_CONFIG.user}>',
    to: options.to,
    subject: options.subject,
    text: options.body,
    replyTo: options.replyTo || SMTP_CONFIG.defaultReplyTo,
    returnPath: SMTP_CONFIG.bounceAddress,
    headers: {
      "List-Unsubscribe": "<mailto:unsubscribe@pension-pilot.co.uk>",
      "X-Mailer": "Pension Pilot Mail Service",
      Precedence: "bulk",
    },
  };

  return await transporter.sendMail(emailConfig);
}

// Test email endpoint
app.post("/test-email", async (req, res) => {
  try {
    const testInfo = await sendEmail({
      to: SMTP_CONFIG.user,
      subject: "Mail Service Test",
      body: "This is a test email from the Pension Pilot mail service.",
    });

    res.json({
      success: true,
      messageId: testInfo.messageId,
      response: testInfo.response,
    });
  } catch (error) {
    res.status(500).json({
      success: false,
      error: error.message,
    });
  }
});

// Regular email sending endpoint with input validation
app.post("/send", async (req, res) => {
  try {
    const { to, subject, body, replyTo } = req.body;

    // Basic input validation
    if (!to || !subject || !body) {
      throw new Error(
        "Missing required fields: to, subject, and body are required"
      );
    }

    // Email format validation
    const emailRegex = /^[^\s@]+@[^\s@]+\.[^\s@]+$/;
    if (!emailRegex.test(to)) {
      throw new Error("Invalid email address format");
    }

    console.log("Sending email:", { to, subject });

    const info = await sendEmail({ to, subject, body, replyTo });

    console.log("Email sent successfully:", {
      messageId: info.messageId,
      to,
      subject,
      response: info.response,
    });

    res.json({
      success: true,
      messageId: info.messageId,
    });
  } catch (error) {
    console.error("Failed to send email:", error);
    res.status(500).json({
      success: false,
      error: error.message,
    });
  }
});

// Generate status page HTML
function generateStatusPage(data) {
  return `<!DOCTYPE html>
    <html lang="en">
    <head>
        <meta charset="UTF-8">
        <meta name="viewport" content="width=device-width, initial-scale=1.0">
        <title>Pension Pilot Mail Service Status</title>
        <script src="https://cdn.tailwindcss.com"></script>
    </head>
    <body class="bg-gray-900">
        <div class="min-h-screen flex flex-col items-center justify-center p-4">
            <div class="max-w-lg w-full bg-gray-800 rounded-lg shadow-lg p-8 mb-8">
                <div class="flex justify-center mb-6">
                    <img src="https://www.pension-pilot.co.uk/assets/logo-pension-pilot-CpOZGJ54.png" alt="Pension Pilot Logo" class="h-16">
                </div>
                <div class="text-center">
                    <h1 class="text-3xl font-bold text-white mb-4">Mail Service Status</h1>
                    
                    <div class="flex items-center justify-center mb-6">
                        <div class="h-6 w-6 ${
                          data.isConnected ? "bg-green-500" : "bg-red-500"
                        } rounded-full mr-2 animate-pulse"></div>
                        <span class="${
                          data.isConnected ? "text-green-400" : "text-red-400"
                        } font-medium text-xl">
                            Status: ${data.currentStatus}
                        </span>
                    </div>
                    
                    <div class="bg-gray-700 rounded p-6 mb-6">
                        <p class="text-gray-300 mb-2">
                            <span class="font-medium text-blue-400">SMTP Host:</span> ${
                              SMTP_CONFIG.host
                            }
                        </p>
                        <p class="text-gray-300 mb-2">
                            <span class="font-medium text-blue-400">Port:</span> ${
                              SMTP_CONFIG.port
                            }
                        </p>
                        <p class="text-gray-300">
                            <span class="font-medium text-blue-400">From:</span> ${
                              SMTP_CONFIG.user
                            }
                        </p>
                    </div>

                    ${
                      data.errorMessage
                        ? `
                    <div class="bg-red-800 rounded p-4 mb-6">
                        <p class="text-red-300">Error: ${data.errorMessage}</p>
                    </div>
                    `
                        : ""
                    }

                    <div class="bg-blue-800 rounded p-4 mb-6">
                        <p class="text-blue-300 mb-2">
                            <span class="font-medium">Environment:</span> ${
                              data.environment
                            }
                        </p>
                        <p class="text-blue-300">
                            <span class="font-medium">Password Set:</span> ${
                              data.passwordSet ? "Yes" : "No"
                            }
                        </p>
                    </div>

                    <p class="text-gray-400 text-sm mb-4">
                        Last checked: ${
                          data.lastChecked?.toLocaleString() || "Never"
                        }
                    </p>
                    
                    <button onclick="location.reload()" class="px-6 py-3 bg-blue-600 text-white rounded-lg hover:bg-blue-700 focus:outline-none focus:ring-2 focus:ring-blue-500 focus:ring-offset-2 focus:ring-offset-gray-800 transition duration-150 ease-in-out">
                        Retry Connection
                    </button>
                </div>
            </div>
            <p class="text-gray-500 text-sm">Powered by Pension Pilot</p>
        </div>
    </body>
<<<<<<< HEAD
    </html>
  `;

  res.send(html);
});

// Send email test endpoint
app.post("/test-email", async (req, res) => {
  try {
    if (!transporter) {
      transporter = await initializeTransporter();
      if (!transporter) {
        throw new Error("Mail service not initialized");
      }
    }

    const testInfo = await transporter.sendMail({
      from: '"Pension Pilot" <noreply@pension-pilot.co.uk>',
      to: "noreply@pension-pilot.co.uk", // Send to self as test
      subject: "Mail Service Test",
      text: "This is a test email from the Pension Pilot mail service.",
    });

    res.json({
      success: true,
      messageId: testInfo.messageId,
      response: testInfo.response,
    });
  } catch (error) {
    res.status(500).json({
      success: false,
      error: error.message,
    });
  }
});

// Regular email sending endpoint
app.post("/send", async (req, res) => {
  try {
    if (!transporter) {
      transporter = await initializeTransporter();
      if (!transporter) {
        throw new Error("Mail service not initialized....");
      }
    }

    const { to, subject, body, replyTo } = req.body;
    console.log("Sending email:", { to, subject });

    const info = await transporter.sendMail({
      from: '"Pension Pilot" <noreply@pension-pilot.co.uk>',
      to,
      subject,
      text: body,
      replyTo: replyTo || "noreply@pension-pilot.co.uk",
      returnPath: "bounces@pension-pilot.co.uk",
      headers: {
        "List-Unsubscribe": "<mailto:unsubscribe@pension-pilot.co.uk>",
        "X-Mailer": "Pension Pilot Mail Service",
        Precedence: "bulk",
      },
    });

    console.log("Email sent successfully:", {
      messageId: info.messageId,
      to,
      subject,
      response: info.response,
    });

    res.json({
      success: true,
      messageId: info.messageId,
    });
  } catch (error) {
    console.error("Failed to send email:", error);
    res.status(500).json({
      success: false,
      error: error.message,
    });
  }
});
=======
    </html>`;
}
>>>>>>> b0984145

// Start server
const PORT = process.env.PORT || 3000;
app.listen(PORT, () => {
  console.log(`Server running on http://localhost:${PORT}`);
});

module.exports = app;<|MERGE_RESOLUTION|>--- conflicted
+++ resolved
@@ -5,22 +5,6 @@
 
 const app = express();
 
-<<<<<<< HEAD
-let lastError = null;
-let connectionStatus = "Not initialized";
-
-// Enable CORS and JSON parsing
-app.use(
-  cors({
-    origin: [
-      "http://localhost:5173",
-      "https://pension-pilot.co.uk",
-      "https://www.pension-pilot.co.uk",
-      "https://mail.pension-pilot.co.uk",
-    ],
-  })
-);
-=======
 // Service state
 const serviceState = {
   lastError: null,
@@ -35,6 +19,7 @@
   "http://localhost:5173",
   "https://pension-pilot.co.uk",
   "https://www.pension-pilot.co.uk",
+  "https://mail.pension-pilot.co.uk",
 ];
 
 // SMTP configuration
@@ -47,9 +32,8 @@
   defaultReplyTo: "noreply@pension-pilot.co.uk",
 };
 
-// Middleware configuration
+// Enable CORS and JSON parsing
 app.use(cors({ origin: ALLOWED_ORIGINS }));
->>>>>>> b0984145
 app.use(express.json());
 
 // Validate environment variables
@@ -81,14 +65,11 @@
         user: SMTP_CONFIG.user,
         pass: process.env.EMAIL_PASSWORD,
       },
-<<<<<<< HEAD
       connectionTimeout: 10000, // sets timeout to 10 seconds
       debug: true, // Enable debug logs
       logger: true, // Log to console
-=======
->>>>>>> b0984145
       tls: {
-        rejectUnauthorized: true, // Enable SSL certificate verification in production
+        rejectUnauthorized: true, // Enable SSL certificate verification
         minVersion: "TLSv1.2", // Enforce minimum TLS version
       },
     });
@@ -109,9 +90,7 @@
 
     if (retryCount < serviceState.maxReconnectAttempts) {
       console.log(
-        `Retry attempt ${retryCount + 1} of ${
-          serviceState.maxReconnectAttempts
-        }`
+        `Retry attempt ${retryCount + 1} of ${serviceState.maxReconnectAttempts}`
       );
       await new Promise((resolve) =>
         setTimeout(resolve, 5000 * (retryCount + 1))
@@ -162,7 +141,7 @@
   }
 
   const emailConfig = {
-    from: '"Pension Pilot" <${SMTP_CONFIG.user}>',
+    from: `"Pension Pilot" <${SMTP_CONFIG.user}>`,
     to: options.to,
     subject: options.subject,
     text: options.body,
@@ -242,179 +221,6 @@
   }
 });
 
-// Generate status page HTML
-function generateStatusPage(data) {
-  return `<!DOCTYPE html>
-    <html lang="en">
-    <head>
-        <meta charset="UTF-8">
-        <meta name="viewport" content="width=device-width, initial-scale=1.0">
-        <title>Pension Pilot Mail Service Status</title>
-        <script src="https://cdn.tailwindcss.com"></script>
-    </head>
-    <body class="bg-gray-900">
-        <div class="min-h-screen flex flex-col items-center justify-center p-4">
-            <div class="max-w-lg w-full bg-gray-800 rounded-lg shadow-lg p-8 mb-8">
-                <div class="flex justify-center mb-6">
-                    <img src="https://www.pension-pilot.co.uk/assets/logo-pension-pilot-CpOZGJ54.png" alt="Pension Pilot Logo" class="h-16">
-                </div>
-                <div class="text-center">
-                    <h1 class="text-3xl font-bold text-white mb-4">Mail Service Status</h1>
-                    
-                    <div class="flex items-center justify-center mb-6">
-                        <div class="h-6 w-6 ${
-                          data.isConnected ? "bg-green-500" : "bg-red-500"
-                        } rounded-full mr-2 animate-pulse"></div>
-                        <span class="${
-                          data.isConnected ? "text-green-400" : "text-red-400"
-                        } font-medium text-xl">
-                            Status: ${data.currentStatus}
-                        </span>
-                    </div>
-                    
-                    <div class="bg-gray-700 rounded p-6 mb-6">
-                        <p class="text-gray-300 mb-2">
-                            <span class="font-medium text-blue-400">SMTP Host:</span> ${
-                              SMTP_CONFIG.host
-                            }
-                        </p>
-                        <p class="text-gray-300 mb-2">
-                            <span class="font-medium text-blue-400">Port:</span> ${
-                              SMTP_CONFIG.port
-                            }
-                        </p>
-                        <p class="text-gray-300">
-                            <span class="font-medium text-blue-400">From:</span> ${
-                              SMTP_CONFIG.user
-                            }
-                        </p>
-                    </div>
-
-                    ${
-                      data.errorMessage
-                        ? `
-                    <div class="bg-red-800 rounded p-4 mb-6">
-                        <p class="text-red-300">Error: ${data.errorMessage}</p>
-                    </div>
-                    `
-                        : ""
-                    }
-
-                    <div class="bg-blue-800 rounded p-4 mb-6">
-                        <p class="text-blue-300 mb-2">
-                            <span class="font-medium">Environment:</span> ${
-                              data.environment
-                            }
-                        </p>
-                        <p class="text-blue-300">
-                            <span class="font-medium">Password Set:</span> ${
-                              data.passwordSet ? "Yes" : "No"
-                            }
-                        </p>
-                    </div>
-
-                    <p class="text-gray-400 text-sm mb-4">
-                        Last checked: ${
-                          data.lastChecked?.toLocaleString() || "Never"
-                        }
-                    </p>
-                    
-                    <button onclick="location.reload()" class="px-6 py-3 bg-blue-600 text-white rounded-lg hover:bg-blue-700 focus:outline-none focus:ring-2 focus:ring-blue-500 focus:ring-offset-2 focus:ring-offset-gray-800 transition duration-150 ease-in-out">
-                        Retry Connection
-                    </button>
-                </div>
-            </div>
-            <p class="text-gray-500 text-sm">Powered by Pension Pilot</p>
-        </div>
-    </body>
-<<<<<<< HEAD
-    </html>
-  `;
-
-  res.send(html);
-});
-
-// Send email test endpoint
-app.post("/test-email", async (req, res) => {
-  try {
-    if (!transporter) {
-      transporter = await initializeTransporter();
-      if (!transporter) {
-        throw new Error("Mail service not initialized");
-      }
-    }
-
-    const testInfo = await transporter.sendMail({
-      from: '"Pension Pilot" <noreply@pension-pilot.co.uk>',
-      to: "noreply@pension-pilot.co.uk", // Send to self as test
-      subject: "Mail Service Test",
-      text: "This is a test email from the Pension Pilot mail service.",
-    });
-
-    res.json({
-      success: true,
-      messageId: testInfo.messageId,
-      response: testInfo.response,
-    });
-  } catch (error) {
-    res.status(500).json({
-      success: false,
-      error: error.message,
-    });
-  }
-});
-
-// Regular email sending endpoint
-app.post("/send", async (req, res) => {
-  try {
-    if (!transporter) {
-      transporter = await initializeTransporter();
-      if (!transporter) {
-        throw new Error("Mail service not initialized....");
-      }
-    }
-
-    const { to, subject, body, replyTo } = req.body;
-    console.log("Sending email:", { to, subject });
-
-    const info = await transporter.sendMail({
-      from: '"Pension Pilot" <noreply@pension-pilot.co.uk>',
-      to,
-      subject,
-      text: body,
-      replyTo: replyTo || "noreply@pension-pilot.co.uk",
-      returnPath: "bounces@pension-pilot.co.uk",
-      headers: {
-        "List-Unsubscribe": "<mailto:unsubscribe@pension-pilot.co.uk>",
-        "X-Mailer": "Pension Pilot Mail Service",
-        Precedence: "bulk",
-      },
-    });
-
-    console.log("Email sent successfully:", {
-      messageId: info.messageId,
-      to,
-      subject,
-      response: info.response,
-    });
-
-    res.json({
-      success: true,
-      messageId: info.messageId,
-    });
-  } catch (error) {
-    console.error("Failed to send email:", error);
-    res.status(500).json({
-      success: false,
-      error: error.message,
-    });
-  }
-});
-=======
-    </html>`;
-}
->>>>>>> b0984145
-
 // Start server
 const PORT = process.env.PORT || 3000;
 app.listen(PORT, () => {
